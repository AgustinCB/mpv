// Precise timer routines for LINUX  (C) LGB & A'rpi/ASTRAL

#include <unistd.h>
#ifdef __BEOS__
#define usleep(t) snooze(t)
#endif
#include <stdlib.h>
#include <time.h>
#include <sys/time.h>
#include "config.h"

const char timer_name[] =
#ifdef HAVE_NANOSLEEP
  "nanosleep()";
#else
  "usleep()";
#endif

int usec_sleep(int usec_delay)
{
#ifdef HAVE_NANOSLEEP
    struct timespec ts;
    ts.tv_sec  =  usec_delay / 1000000;
    ts.tv_nsec = (usec_delay % 1000000) * 1000;
    return nanosleep(&ts, NULL);
#else
    return usleep(usec_delay);
#endif
}

// Returns current time in microseconds
unsigned int GetTimer(void){
  struct timeval tv;
  gettimeofday(&tv,NULL);
<<<<<<< HEAD
  return (tv.tv_sec*1000000+tv.tv_usec);
=======
//  s=tv.tv_usec;s*=0.000001;s+=tv.tv_sec;
  return tv.tv_sec * 1000000 + tv.tv_usec;
>>>>>>> 5b3834c5
}  

// Returns current time in milliseconds
unsigned int GetTimerMS(void){
  struct timeval tv;
  gettimeofday(&tv,NULL);
<<<<<<< HEAD
  return (tv.tv_sec*1000+tv.tv_usec/1000);
=======
//  s=tv.tv_usec;s*=0.000001;s+=tv.tv_sec;
  return tv.tv_sec * 1000 + tv.tv_usec / 1000;
>>>>>>> 5b3834c5
}  

// Initialize timer, must be called at least once at start
void InitTimer(void){
}<|MERGE_RESOLUTION|>--- conflicted
+++ resolved
@@ -32,24 +32,14 @@
 unsigned int GetTimer(void){
   struct timeval tv;
   gettimeofday(&tv,NULL);
-<<<<<<< HEAD
-  return (tv.tv_sec*1000000+tv.tv_usec);
-=======
-//  s=tv.tv_usec;s*=0.000001;s+=tv.tv_sec;
   return tv.tv_sec * 1000000 + tv.tv_usec;
->>>>>>> 5b3834c5
 }  
 
 // Returns current time in milliseconds
 unsigned int GetTimerMS(void){
   struct timeval tv;
   gettimeofday(&tv,NULL);
-<<<<<<< HEAD
-  return (tv.tv_sec*1000+tv.tv_usec/1000);
-=======
-//  s=tv.tv_usec;s*=0.000001;s+=tv.tv_sec;
   return tv.tv_sec * 1000 + tv.tv_usec / 1000;
->>>>>>> 5b3834c5
 }  
 
 // Initialize timer, must be called at least once at start
