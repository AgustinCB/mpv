--- conflicted
+++ resolved
@@ -109,135 +109,18 @@
         goto err_out_parse_error;
     return 1;
 err_out_duplicated:
-<<<<<<< HEAD
-	mp_tmsg(MSGT_CODECCFG,MSGL_ERR,"duplicated FourCC");
-	return 0;
-err_out_too_many:
-	mp_tmsg(MSGT_CODECCFG,MSGL_ERR,"too many FourCCs/formats...");
-	return 0;
-err_out_parse_error:
-	mp_tmsg(MSGT_CODECCFG,MSGL_ERR,"parse error");
-	return 0;
-=======
-    mp_msg(MSGT_CODECCFG,MSGL_ERR,MSGTR_DuplicateFourcc);
+    mp_tmsg(MSGT_CODECCFG,MSGL_ERR,"duplicated FourCC");
     return 0;
 err_out_too_many:
-    mp_msg(MSGT_CODECCFG,MSGL_ERR,MSGTR_TooManyFourccs);
+    mp_tmsg(MSGT_CODECCFG,MSGL_ERR,"too many FourCCs/formats...");
     return 0;
 err_out_parse_error:
-    mp_msg(MSGT_CODECCFG,MSGL_ERR,MSGTR_ParseError);
+    mp_tmsg(MSGT_CODECCFG,MSGL_ERR,"parse error");
     return 0;
->>>>>>> a535f7bf
 }
 
 static int add_to_format(char *s, char *alias,unsigned int *fourcc, unsigned int *fourccmap)
 {
-<<<<<<< HEAD
-	int i, j;
-	char *endptr;
-
-	/* find first unused slot */
-	for (i = 0; i < CODECS_MAX_FOURCC && fourcc[i] != 0xffffffff; i++)
-		/* NOTHING */;
-	if (i == CODECS_MAX_FOURCC) {
-		mp_tmsg(MSGT_CODECCFG,MSGL_ERR,"too many FourCCs/formats...");
-		return 0;
-	}
-
-        fourcc[i]=strtoul(s,&endptr,0);
-	if (*endptr != '\0') {
-		mp_tmsg(MSGT_CODECCFG,MSGL_ERR,"parse error (format ID not a number?)");
-		return 0;
-	}
-
-	if(alias){
-	    fourccmap[i]=strtoul(alias,&endptr,0);
-	    if (*endptr != '\0') {
-		mp_tmsg(MSGT_CODECCFG,MSGL_ERR,"parse error (format ID alias not a number?)");
-		return 0;
-	    }
-	} else
-	    fourccmap[i]=fourcc[i];
-
-	for (j = 0; j < i; j++)
-		if (fourcc[j] == fourcc[i]) {
-			mp_tmsg(MSGT_CODECCFG,MSGL_ERR,"duplicated format ID");
-			return 0;
-		}
-
-	return 1;
-}
-
-        static const struct {
-	        const char *name;
-	        const unsigned int num;
-	} fmt_table[] = {
-		// note: due to parser deficiencies/simplicity, if one format
-		// name matches the beginning of another, the longer one _must_
-		// come first in this list.
-		{"YV12",  IMGFMT_YV12},
-		{"I420",  IMGFMT_I420},
-		{"IYUV",  IMGFMT_IYUV},
-		{"NV12",  IMGFMT_NV12},
-		{"NV21",  IMGFMT_NV21},
-		{"YVU9",  IMGFMT_YVU9},
-		{"IF09",  IMGFMT_IF09},
-		{"444P16LE", IMGFMT_444P16_LE},
-		{"444P16BE", IMGFMT_444P16_BE},
-		{"422P16LE", IMGFMT_422P16_LE},
-		{"422P16BE", IMGFMT_422P16_BE},
-		{"420P16LE", IMGFMT_420P16_LE},
-		{"420P16BE", IMGFMT_420P16_BE},
-		{"444P16", IMGFMT_444P16},
-		{"422P16", IMGFMT_422P16},
-		{"420P16", IMGFMT_420P16},
-		{"420A",  IMGFMT_420A},
-		{"444P",  IMGFMT_444P},
-		{"422P",  IMGFMT_422P},
-		{"411P",  IMGFMT_411P},
-		{"440P",  IMGFMT_440P},
-		{"Y800",  IMGFMT_Y800},
-		{"Y8",    IMGFMT_Y8},
-
-		{"YUY2",  IMGFMT_YUY2},
-		{"UYVY",  IMGFMT_UYVY},
-		{"YVYU",  IMGFMT_YVYU},
-
-		{"RGB48LE",  IMGFMT_RGB48LE},
-		{"RGB48BE",  IMGFMT_RGB48BE},
-	        {"RGB4",  IMGFMT_RGB4},
-	        {"RGB8",  IMGFMT_RGB8},
-		{"RGB15", IMGFMT_RGB15},
-		{"RGB16", IMGFMT_RGB16},
-		{"RGB24", IMGFMT_RGB24},
-		{"RGB32", IMGFMT_RGB32},
-		{"BGR4",  IMGFMT_BGR4},
-		{"BGR8",  IMGFMT_BGR8},
-		{"BGR15", IMGFMT_BGR15},
-		{"BGR16", IMGFMT_BGR16},
-		{"BGR24", IMGFMT_BGR24},
-		{"BGR32", IMGFMT_BGR32},
-	        {"RGB1",  IMGFMT_RGB1},
-		{"BGR1",  IMGFMT_BGR1},
-
-		{"MPES",  IMGFMT_MPEGPES},
-		{"ZRMJPEGNI", IMGFMT_ZRMJPEGNI},
-		{"ZRMJPEGIT", IMGFMT_ZRMJPEGIT},
-		{"ZRMJPEGIB", IMGFMT_ZRMJPEGIB},
-
-		{"IDCT_MPEG2",IMGFMT_XVMC_IDCT_MPEG2},
-		{"MOCO_MPEG2",IMGFMT_XVMC_MOCO_MPEG2},
-
-		{"VDPAU_MPEG1",IMGFMT_VDPAU_MPEG1},
-		{"VDPAU_MPEG2",IMGFMT_VDPAU_MPEG2},
-		{"VDPAU_H264",IMGFMT_VDPAU_H264},
-		{"VDPAU_WMV3",IMGFMT_VDPAU_WMV3},
-		{"VDPAU_VC1",IMGFMT_VDPAU_VC1},
-                {"VDPAU_MPEG4",IMGFMT_VDPAU_MPEG4},
-
-		{NULL,    0}
-	};
-=======
     int i, j;
     char *endptr;
 
@@ -245,20 +128,20 @@
     for (i = 0; i < CODECS_MAX_FOURCC && fourcc[i] != 0xffffffff; i++)
         /* NOTHING */;
     if (i == CODECS_MAX_FOURCC) {
-        mp_msg(MSGT_CODECCFG,MSGL_ERR,MSGTR_TooManyFourccs);
+        mp_tmsg(MSGT_CODECCFG,MSGL_ERR,"too many FourCCs/formats...");
         return 0;
     }
 
     fourcc[i]=strtoul(s,&endptr,0);
     if (*endptr != '\0') {
-        mp_msg(MSGT_CODECCFG,MSGL_ERR,MSGTR_ParseErrorFIDNotNumber);
+        mp_tmsg(MSGT_CODECCFG,MSGL_ERR,"parse error (format ID not a number?)");
         return 0;
     }
 
     if(alias){
         fourccmap[i]=strtoul(alias,&endptr,0);
         if (*endptr != '\0') {
-            mp_msg(MSGT_CODECCFG,MSGL_ERR,MSGTR_ParseErrorFIDAliasNotNumber);
+            mp_tmsg(MSGT_CODECCFG,MSGL_ERR,"parse error (format ID alias not a number?)");
             return 0;
         }
     } else
@@ -266,83 +149,82 @@
 
     for (j = 0; j < i; j++)
         if (fourcc[j] == fourcc[i]) {
-            mp_msg(MSGT_CODECCFG,MSGL_ERR,MSGTR_DuplicateFID);
+            mp_tmsg(MSGT_CODECCFG,MSGL_ERR,"duplicated format ID");
             return 0;
         }
 
     return 1;
 }
 
-    static const struct {
-        const char *name;
-        const unsigned int num;
-    } fmt_table[] = {
-        // note: due to parser deficiencies/simplicity, if one format
-        // name matches the beginning of another, the longer one _must_
-        // come first in this list.
-        {"YV12",  IMGFMT_YV12},
-        {"I420",  IMGFMT_I420},
-        {"IYUV",  IMGFMT_IYUV},
-        {"NV12",  IMGFMT_NV12},
-        {"NV21",  IMGFMT_NV21},
-        {"YVU9",  IMGFMT_YVU9},
-        {"IF09",  IMGFMT_IF09},
-        {"444P16LE", IMGFMT_444P16_LE},
-        {"444P16BE", IMGFMT_444P16_BE},
-        {"422P16LE", IMGFMT_422P16_LE},
-        {"422P16BE", IMGFMT_422P16_BE},
-        {"420P16LE", IMGFMT_420P16_LE},
-        {"420P16BE", IMGFMT_420P16_BE},
-        {"444P16", IMGFMT_444P16},
-        {"422P16", IMGFMT_422P16},
-        {"420P16", IMGFMT_420P16},
-        {"420A",  IMGFMT_420A},
-        {"444P",  IMGFMT_444P},
-        {"422P",  IMGFMT_422P},
-        {"411P",  IMGFMT_411P},
-        {"440P",  IMGFMT_440P},
-        {"Y800",  IMGFMT_Y800},
-        {"Y8",    IMGFMT_Y8},
-
-        {"YUY2",  IMGFMT_YUY2},
-        {"UYVY",  IMGFMT_UYVY},
-        {"YVYU",  IMGFMT_YVYU},
-
-        {"RGB48LE",  IMGFMT_RGB48LE},
-        {"RGB48BE",  IMGFMT_RGB48BE},
-        {"RGB4",  IMGFMT_RGB4},
-        {"RGB8",  IMGFMT_RGB8},
-        {"RGB15", IMGFMT_RGB15},
-        {"RGB16", IMGFMT_RGB16},
-        {"RGB24", IMGFMT_RGB24},
-        {"RGB32", IMGFMT_RGB32},
-        {"BGR4",  IMGFMT_BGR4},
-        {"BGR8",  IMGFMT_BGR8},
-        {"BGR15", IMGFMT_BGR15},
-        {"BGR16", IMGFMT_BGR16},
-        {"BGR24", IMGFMT_BGR24},
-        {"BGR32", IMGFMT_BGR32},
-        {"RGB1",  IMGFMT_RGB1},
-        {"BGR1",  IMGFMT_BGR1},
-
-        {"MPES",  IMGFMT_MPEGPES},
-        {"ZRMJPEGNI", IMGFMT_ZRMJPEGNI},
-        {"ZRMJPEGIT", IMGFMT_ZRMJPEGIT},
-        {"ZRMJPEGIB", IMGFMT_ZRMJPEGIB},
-
-        {"IDCT_MPEG2",IMGFMT_XVMC_IDCT_MPEG2},
-        {"MOCO_MPEG2",IMGFMT_XVMC_MOCO_MPEG2},
-
-        {"VDPAU_MPEG1",IMGFMT_VDPAU_MPEG1},
-        {"VDPAU_MPEG2",IMGFMT_VDPAU_MPEG2},
-        {"VDPAU_H264",IMGFMT_VDPAU_H264},
-        {"VDPAU_WMV3",IMGFMT_VDPAU_WMV3},
-        {"VDPAU_VC1",IMGFMT_VDPAU_VC1},
-        {"VDPAU_MPEG4",IMGFMT_VDPAU_MPEG4},
-
-        {NULL,    0}
-    };
->>>>>>> a535f7bf
+static const struct {
+    const char *name;
+    const unsigned int num;
+} fmt_table[] = {
+    // note: due to parser deficiencies/simplicity, if one format
+    // name matches the beginning of another, the longer one _must_
+    // come first in this list.
+    {"YV12",  IMGFMT_YV12},
+    {"I420",  IMGFMT_I420},
+    {"IYUV",  IMGFMT_IYUV},
+    {"NV12",  IMGFMT_NV12},
+    {"NV21",  IMGFMT_NV21},
+    {"YVU9",  IMGFMT_YVU9},
+    {"IF09",  IMGFMT_IF09},
+    {"444P16LE", IMGFMT_444P16_LE},
+    {"444P16BE", IMGFMT_444P16_BE},
+    {"422P16LE", IMGFMT_422P16_LE},
+    {"422P16BE", IMGFMT_422P16_BE},
+    {"420P16LE", IMGFMT_420P16_LE},
+    {"420P16BE", IMGFMT_420P16_BE},
+    {"444P16", IMGFMT_444P16},
+    {"422P16", IMGFMT_422P16},
+    {"420P16", IMGFMT_420P16},
+    {"420A",  IMGFMT_420A},
+    {"444P",  IMGFMT_444P},
+    {"422P",  IMGFMT_422P},
+    {"411P",  IMGFMT_411P},
+    {"440P",  IMGFMT_440P},
+    {"Y800",  IMGFMT_Y800},
+    {"Y8",    IMGFMT_Y8},
+
+    {"YUY2",  IMGFMT_YUY2},
+    {"UYVY",  IMGFMT_UYVY},
+    {"YVYU",  IMGFMT_YVYU},
+
+    {"RGB48LE",  IMGFMT_RGB48LE},
+    {"RGB48BE",  IMGFMT_RGB48BE},
+    {"RGB4",  IMGFMT_RGB4},
+    {"RGB8",  IMGFMT_RGB8},
+    {"RGB15", IMGFMT_RGB15},
+    {"RGB16", IMGFMT_RGB16},
+    {"RGB24", IMGFMT_RGB24},
+    {"RGB32", IMGFMT_RGB32},
+    {"BGR4",  IMGFMT_BGR4},
+    {"BGR8",  IMGFMT_BGR8},
+    {"BGR15", IMGFMT_BGR15},
+    {"BGR16", IMGFMT_BGR16},
+    {"BGR24", IMGFMT_BGR24},
+    {"BGR32", IMGFMT_BGR32},
+    {"RGB1",  IMGFMT_RGB1},
+    {"BGR1",  IMGFMT_BGR1},
+
+    {"MPES",  IMGFMT_MPEGPES},
+    {"ZRMJPEGNI", IMGFMT_ZRMJPEGNI},
+    {"ZRMJPEGIT", IMGFMT_ZRMJPEGIT},
+    {"ZRMJPEGIB", IMGFMT_ZRMJPEGIB},
+
+    {"IDCT_MPEG2",IMGFMT_XVMC_IDCT_MPEG2},
+    {"MOCO_MPEG2",IMGFMT_XVMC_MOCO_MPEG2},
+
+    {"VDPAU_MPEG1",IMGFMT_VDPAU_MPEG1},
+    {"VDPAU_MPEG2",IMGFMT_VDPAU_MPEG2},
+    {"VDPAU_H264",IMGFMT_VDPAU_H264},
+    {"VDPAU_WMV3",IMGFMT_VDPAU_WMV3},
+    {"VDPAU_VC1",IMGFMT_VDPAU_VC1},
+    {"VDPAU_MPEG4",IMGFMT_VDPAU_MPEG4},
+
+    {NULL,    0}
+};
 
 
 static int add_to_inout(char *sfmt, char *sflags, unsigned int *outfmt,
@@ -404,19 +286,11 @@
 
     return 1;
 err_out_too_many:
-<<<<<<< HEAD
-	mp_tmsg(MSGT_CODECCFG,MSGL_ERR,"too many out...");
-	return 0;
-err_out_parse_error:
-	mp_tmsg(MSGT_CODECCFG,MSGL_ERR,"parse error");
-	return 0;
-=======
-    mp_msg(MSGT_CODECCFG,MSGL_ERR,MSGTR_TooManyOut);
+    mp_tmsg(MSGT_CODECCFG,MSGL_ERR,"too many out...");
     return 0;
 err_out_parse_error:
-    mp_msg(MSGT_CODECCFG,MSGL_ERR,MSGTR_ParseError);
+    mp_tmsg(MSGT_CODECCFG,MSGL_ERR,"parse error");
     return 0;
->>>>>>> a535f7bf
 }
 
 #if 0
@@ -495,100 +369,48 @@
     for (i = 0; i < strlen(tmp_name) && isalnum(tmp_name[i]); i++)
         /* NOTHING */;
 
-<<<<<<< HEAD
-	if (i < strlen(tmp_name)) {
-		mp_tmsg(MSGT_CODECCFG,MSGL_ERR,"\ncodec(%s) name is not valid!\n", c->name);
-		return 0;
-	}
-=======
     if (i < strlen(tmp_name)) {
-        mp_msg(MSGT_CODECCFG,MSGL_ERR,MSGTR_InvalidCodecName, c->name);
+        mp_tmsg(MSGT_CODECCFG,MSGL_ERR,"\ncodec(%s) name is not valid!\n", c->name);
         return 0;
     }
->>>>>>> a535f7bf
 
     if (!c->info)
         c->info = strdup(c->name);
 
 #if 0
-<<<<<<< HEAD
-	if (c->fourcc[0] == 0xffffffff) {
-		mp_tmsg(MSGT_CODECCFG,MSGL_ERR,"\ncodec(%s) does not have FourCC/format!\n", c->name);
-		return 0;
-	}
+    if (c->fourcc[0] == 0xffffffff) {
+        mp_tmsg(MSGT_CODECCFG,MSGL_ERR,"\ncodec(%s) does not have FourCC/format!\n", c->name);
+        return 0;
+    }
 #endif
 
-	if (!c->drv) {
-		mp_tmsg(MSGT_CODECCFG,MSGL_ERR,"\ncodec(%s) does not have a driver!\n", c->name);
-		return 0;
-	}
-=======
-    if (c->fourcc[0] == 0xffffffff) {
-        mp_msg(MSGT_CODECCFG,MSGL_ERR,MSGTR_CodecLacksFourcc, c->name);
+    if (!c->drv) {
+        mp_tmsg(MSGT_CODECCFG,MSGL_ERR,"\ncodec(%s) does not have a driver!\n", c->name);
         return 0;
     }
-#endif
-
-    if (!c->drv) {
-        mp_msg(MSGT_CODECCFG,MSGL_ERR,MSGTR_CodecLacksDriver, c->name);
-        return 0;
-    }
->>>>>>> a535f7bf
 
 #if 0
 #warning codec->driver == 4;... <- this should not be put in here...
 #warning Where are they defined ????????????
-<<<<<<< HEAD
-	if (!c->dll && (c->driver == 4 ||
-				(c->driver == 2 && type == TYPE_VIDEO))) {
-		mp_tmsg(MSGT_CODECCFG,MSGL_ERR,"\ncodec(%s) needs a 'dll'!\n", c->name);
-		return 0;
-	}
-=======
     if (!c->dll && (c->driver == 4 ||
-                (c->driver == 2 && type == TYPE_VIDEO))) {
-        mp_msg(MSGT_CODECCFG,MSGL_ERR,MSGTR_CodecNeedsDLL, c->name);
+                    (c->driver == 2 && type == TYPE_VIDEO))) {
+        mp_tmsg(MSGT_CODECCFG,MSGL_ERR,"\ncodec(%s) needs a 'dll'!\n", c->name);
         return 0;
     }
->>>>>>> a535f7bf
 #warning Can guid.f1 be 0? How does one know that it was not given?
 //      if (!(codec->flags & CODECS_FLAG_AUDIO) && codec->driver == 4)
 
-<<<<<<< HEAD
-	if (type == TYPE_VIDEO)
-		if (c->outfmt[0] == 0xffffffff) {
-			mp_tmsg(MSGT_CODECCFG,MSGL_ERR,"\ncodec(%s) needs an 'outfmt'!\n", c->name);
-			return 0;
-		}
-=======
     if (type == TYPE_VIDEO)
         if (c->outfmt[0] == 0xffffffff) {
-            mp_msg(MSGT_CODECCFG,MSGL_ERR,MSGTR_CodecNeedsOutfmt, c->name);
+            mp_tmsg(MSGT_CODECCFG,MSGL_ERR,"\ncodec(%s) needs an 'outfmt'!\n", c->name);
             return 0;
         }
->>>>>>> a535f7bf
 #endif
     return 1;
 }
 
 static int add_comment(char *s, char **d)
 {
-<<<<<<< HEAD
-	int pos;
-
-	if (!*d)
-		pos = 0;
-	else {
-		pos = strlen(*d);
-		(*d)[pos++] = '\n';
-	}
-	if (!(*d = realloc(*d, pos + strlen(s) + 1))) {
-		mp_tmsg(MSGT_CODECCFG,MSGL_FATAL,"Can't allocate memory for comment. ");
-		return 0;
-	}
-	strcpy(*d + pos, s);
-	return 1;
-=======
     int pos;
 
     if (!*d)
@@ -598,12 +420,11 @@
         (*d)[pos++] = '\n';
     }
     if (!(*d = realloc(*d, pos + strlen(s) + 1))) {
-        mp_msg(MSGT_CODECCFG,MSGL_FATAL,MSGTR_CantAllocateComment);
+        mp_tmsg(MSGT_CODECCFG,MSGL_FATAL,"Can't allocate memory for comment. ");
         return 0;
     }
     strcpy(*d + pos, s);
     return 1;
->>>>>>> a535f7bf
 }
 
 static short get_cpuflags(char *s)
@@ -643,62 +464,12 @@
 
 static int get_token(int min, int max)
 {
-<<<<<<< HEAD
-	static int line_pos;
-	int i;
-	char c;
-
-	if (max >= MAX_NR_TOKEN) {
-		mp_tmsg(MSGT_CODECCFG,MSGL_ERR,"get_token(): max >= MAX_MR_TOKEN!");
-		goto out_eof;
-	}
-
-	memset(token, 0x00, sizeof(*token) * max);
-
-	if (read_nextline) {
-		if (!fgets(line, MAX_LINE_LEN, fp))
-			goto out_eof;
-		line_pos = 0;
-		++line_num;
-		read_nextline = 0;
-	}
-	for (i = 0; i < max; i++) {
-		while (isspace(line[line_pos]))
-			++line_pos;
-		if (line[line_pos] == '\0' || line[line_pos] == '#' ||
-				line[line_pos] == ';') {
-			read_nextline = 1;
-			if (i >= min)
-				goto out_ok;
-			goto out_eol;
-		}
-		token[i] = line + line_pos;
-		c = line[line_pos];
-		if (c == '"' || c == '\'') {
-			token[i]++;
-			while (line[++line_pos] != c && line[line_pos])
-				/* NOTHING */;
-		} else {
-			for (/* NOTHING */; !isspace(line[line_pos]) &&
-					line[line_pos]; line_pos++)
-				/* NOTHING */;
-		}
-		if (!line[line_pos]) {
-			read_nextline = 1;
-			if (i >= min - 1)
-				goto out_ok;
-			goto out_eol;
-		}
-		line[line_pos] = '\0';
-		line_pos++;
-	}
-=======
     static int line_pos;
     int i;
     char c;
 
     if (max >= MAX_NR_TOKEN) {
-        mp_msg(MSGT_CODECCFG,MSGL_ERR,MSGTR_GetTokenMaxNotLessThanMAX_NR_TOKEN);
+        mp_tmsg(MSGT_CODECCFG,MSGL_ERR,"get_token(): max >= MAX_MR_TOKEN!");
         goto out_eof;
     }
 
@@ -741,7 +512,6 @@
         line[line_pos] = '\0';
         line_pos++;
     }
->>>>>>> a535f7bf
 out_ok:
     return i;
 out_eof:
@@ -781,79 +551,17 @@
         nr_acodecs = sizeof(builtin_audio_codecs)/sizeof(codecs_t);
         return 1;
 #endif
-<<<<<<< HEAD
-	}
-
-	mp_tmsg(MSGT_CODECCFG,MSGL_V,"Reading %s: ", cfgfile);
-
-	if ((fp = fopen(cfgfile, "r")) == NULL) {
-		mp_tmsg(MSGT_CODECCFG,MSGL_V,"Can't open '%s': %s\n", cfgfile, strerror(errno));
-		return 0;
-	}
-
-	if ((line = malloc(MAX_LINE_LEN + 1)) == NULL) {
-		mp_tmsg(MSGT_CODECCFG,MSGL_FATAL,"Can't get memory for 'line': %s\n", strerror(errno));
-		return 0;
-	}
-	read_nextline = 1;
-
-	/*
-	 * this only catches release lines at the start of
-	 * codecs.conf, before audiocodecs and videocodecs.
-	 */
-	while ((tmp = get_token(1, 1)) == RET_EOL)
-		/* NOTHING */;
-	if (tmp == RET_EOF)
-		goto out;
-	if (!strcmp(token[0], "release")) {
-		if (get_token(1, 2) < 0)
-			goto err_out_parse_error;
-		tmp = atoi(token[0]);
-		if (tmp < CODEC_CFG_MIN)
-			goto err_out_release_num;
-		while ((tmp = get_token(1, 1)) == RET_EOL)
-			/* NOTHING */;
-		if (tmp == RET_EOF)
-			goto out;
-	} else
-		goto err_out_release_num;
-
-	/*
-	 * check if the next block starts with 'audiocodec' or
-	 * with 'videocodec'
-	 */
-	if (!strcmp(token[0], "audiocodec") || !strcmp(token[0], "videocodec"))
-		goto loop_enter;
-	goto err_out_parse_error;
-
-	while ((tmp = get_token(1, 1)) != RET_EOF) {
-		if (tmp == RET_EOL)
-			continue;
-		if (!strcmp(token[0], "audiocodec") ||
-				!strcmp(token[0], "videocodec")) {
-			if (!validate_codec(codec, codec_type))
-				goto err_out_not_valid;
-		loop_enter:
-			if (*token[0] == 'v') {
-				codec_type = TYPE_VIDEO;
-				nr_codecsp = &nr_vcodecs;
-				codecsp = &video_codecs;
-			} else if (*token[0] == 'a') {
-				codec_type = TYPE_AUDIO;
-				nr_codecsp = &nr_acodecs;
-				codecsp = &audio_codecs;
-=======
-    }
-
-    mp_msg(MSGT_CODECCFG,MSGL_V,MSGTR_ReadingFile, cfgfile);
+    }
+
+    mp_tmsg(MSGT_CODECCFG,MSGL_V,"Reading %s: ", cfgfile);
 
     if ((fp = fopen(cfgfile, "r")) == NULL) {
-        mp_msg(MSGT_CODECCFG,MSGL_V,MSGTR_CantOpenFileError, cfgfile, strerror(errno));
+        mp_tmsg(MSGT_CODECCFG,MSGL_V,"Can't open '%s': %s\n", cfgfile, strerror(errno));
         return 0;
     }
 
     if ((line = malloc(MAX_LINE_LEN + 1)) == NULL) {
-        mp_msg(MSGT_CODECCFG,MSGL_FATAL,MSGTR_CantGetMemoryForLine, strerror(errno));
+        mp_tmsg(MSGT_CODECCFG,MSGL_FATAL,"Can't get memory for 'line': %s\n", strerror(errno));
         return 0;
     }
     read_nextline = 1;
@@ -903,151 +611,15 @@
                 codec_type = TYPE_AUDIO;
                 nr_codecsp = &nr_acodecs;
                 codecsp = &audio_codecs;
->>>>>>> a535f7bf
 #ifdef DEBUG
             } else {
                 mp_msg(MSGT_CODECCFG,MSGL_ERR,"picsba\n");
                 goto err_out;
 #endif
-<<<<<<< HEAD
-			}
-		        if (!(*codecsp = realloc(*codecsp,
-				sizeof(codecs_t) * (*nr_codecsp + 2)))) {
-			    mp_tmsg(MSGT_CODECCFG,MSGL_FATAL,"Can't realloc '*codecsp': %s\n", strerror(errno));
-			    goto err_out;
-		        }
-			codec=*codecsp + *nr_codecsp;
-			++*nr_codecsp;
-                        memset(codec,0,sizeof(codecs_t));
-			memset(codec->fourcc, 0xff, sizeof(codec->fourcc));
-			memset(codec->outfmt, 0xff, sizeof(codec->outfmt));
-			memset(codec->infmt, 0xff, sizeof(codec->infmt));
-
-			if (get_token(1, 1) < 0)
-				goto err_out_parse_error;
-			for (i = 0; i < *nr_codecsp - 1; i++) {
-				if(( (*codecsp)[i].name!=NULL) &&
-				    (!strcmp(token[0], (*codecsp)[i].name)) ) {
-					mp_tmsg(MSGT_CODECCFG,MSGL_ERR,"Codec name '%s' isn't unique.", token[0]);
-					goto err_out_print_linenum;
-				}
-			}
-			if (!(codec->name = strdup(token[0]))) {
-				mp_tmsg(MSGT_CODECCFG,MSGL_ERR,"Can't strdup -> 'name': %s\n", strerror(errno));
-				goto err_out;
-			}
-		} else if (!strcmp(token[0], "info")) {
-			if (codec->info || get_token(1, 1) < 0)
-				goto err_out_parse_error;
-			if (!(codec->info = strdup(token[0]))) {
-				mp_tmsg(MSGT_CODECCFG,MSGL_ERR,"Can't strdup -> 'info': %s\n", strerror(errno));
-				goto err_out;
-			}
-		} else if (!strcmp(token[0], "comment")) {
-			if (get_token(1, 1) < 0)
-				goto err_out_parse_error;
-			add_comment(token[0], &codec->comment);
-		} else if (!strcmp(token[0], "fourcc")) {
-			if (get_token(1, 2) < 0)
-				goto err_out_parse_error;
-			if (!add_to_fourcc(token[0], token[1],
-						codec->fourcc,
-						codec->fourccmap))
-				goto err_out_print_linenum;
-		} else if (!strcmp(token[0], "format")) {
-			if (get_token(1, 2) < 0)
-				goto err_out_parse_error;
-			if (!add_to_format(token[0], token[1],
-					codec->fourcc,codec->fourccmap))
-				goto err_out_print_linenum;
-		} else if (!strcmp(token[0], "driver")) {
-			if (get_token(1, 1) < 0)
-				goto err_out_parse_error;
-			if (!(codec->drv = strdup(token[0]))) {
-				mp_tmsg(MSGT_CODECCFG,MSGL_ERR,"Can't strdup -> 'driver': %s\n", strerror(errno));
-				goto err_out;
-			}
-		} else if (!strcmp(token[0], "dll")) {
-			if (get_token(1, 1) < 0)
-				goto err_out_parse_error;
-			if (!(codec->dll = strdup(token[0]))) {
-				mp_tmsg(MSGT_CODECCFG,MSGL_ERR,"Can't strdup -> 'dll': %s", strerror(errno));
-				goto err_out;
-			}
-		} else if (!strcmp(token[0], "guid")) {
-			if (get_token(11, 11) < 0)
-				goto err_out_parse_error;
-                        codec->guid.f1=strtoul(token[0],&endptr,0);
-			if ((*endptr != ',' || *(endptr + 1) != '\0') &&
-					*endptr != '\0')
-				goto err_out_parse_error;
-                        codec->guid.f2=strtoul(token[1],&endptr,0);
-			if ((*endptr != ',' || *(endptr + 1) != '\0') &&
-					*endptr != '\0')
-				goto err_out_parse_error;
-                        codec->guid.f3=strtoul(token[2],&endptr,0);
-			if ((*endptr != ',' || *(endptr + 1) != '\0') &&
-					*endptr != '\0')
-				goto err_out_parse_error;
-			for (i = 0; i < 8; i++) {
-                            codec->guid.f4[i]=strtoul(token[i + 3],&endptr,0);
-				if ((*endptr != ',' || *(endptr + 1) != '\0') &&
-						*endptr != '\0')
-					goto err_out_parse_error;
-			}
-		} else if (!strcmp(token[0], "out")) {
-			if (get_token(1, 2) < 0)
-				goto err_out_parse_error;
-			if (!add_to_inout(token[0], token[1], codec->outfmt,
-						codec->outflags))
-				goto err_out_print_linenum;
-		} else if (!strcmp(token[0], "in")) {
-			if (get_token(1, 2) < 0)
-				goto err_out_parse_error;
-			if (!add_to_inout(token[0], token[1], codec->infmt,
-						codec->inflags))
-				goto err_out_print_linenum;
-		} else if (!strcmp(token[0], "flags")) {
-			if (get_token(1, 1) < 0)
-				goto err_out_parse_error;
-			if (!strcmp(token[0], "seekable"))
-				codec->flags |= CODECS_FLAG_SEEKABLE;
-			else
-			if (!strcmp(token[0], "align16"))
-				codec->flags |= CODECS_FLAG_ALIGN16;
-			else
-				goto err_out_parse_error;
-		} else if (!strcmp(token[0], "status")) {
-			if (get_token(1, 1) < 0)
-				goto err_out_parse_error;
-			if (!strcasecmp(token[0], "working"))
-				codec->status = CODECS_STATUS_WORKING;
-			else if (!strcasecmp(token[0], "crashing"))
-				codec->status = CODECS_STATUS_NOT_WORKING;
-			else if (!strcasecmp(token[0], "untested"))
-				codec->status = CODECS_STATUS_UNTESTED;
-			else if (!strcasecmp(token[0], "buggy"))
-				codec->status = CODECS_STATUS_PROBLEMS;
-			else
-				goto err_out_parse_error;
-		} else if (!strcmp(token[0], "cpuflags")) {
-			if (get_token(1, 1) < 0)
-				goto err_out_parse_error;
-			if (!(codec->cpuflags = get_cpuflags(token[0])))
-				goto err_out_parse_error;
-		} else
-			goto err_out_parse_error;
-	}
-	if (!validate_codec(codec, codec_type))
-		goto err_out_not_valid;
-	mp_tmsg(MSGT_CODECCFG,MSGL_INFO,"%d audio & %d video codecs\n", nr_acodecs, nr_vcodecs);
-	if(video_codecs) video_codecs[nr_vcodecs].name = NULL;
-	if(audio_codecs) audio_codecs[nr_acodecs].name = NULL;
-=======
             }
             if (!(*codecsp = realloc(*codecsp,
                                      sizeof(codecs_t) * (*nr_codecsp + 2)))) {
-                mp_msg(MSGT_CODECCFG,MSGL_FATAL,MSGTR_CantReallocCodecsp, strerror(errno));
+                mp_tmsg(MSGT_CODECCFG,MSGL_FATAL,"Can't realloc '*codecsp': %s\n", strerror(errno));
                 goto err_out;
             }
             codec=*codecsp + *nr_codecsp;
@@ -1062,19 +634,19 @@
             for (i = 0; i < *nr_codecsp - 1; i++) {
                 if(( (*codecsp)[i].name!=NULL) &&
                    (!strcmp(token[0], (*codecsp)[i].name)) ) {
-                    mp_msg(MSGT_CODECCFG,MSGL_ERR,MSGTR_CodecNameNotUnique, token[0]);
+                    mp_tmsg(MSGT_CODECCFG,MSGL_ERR,"Codec name '%s' isn't unique.", token[0]);
                     goto err_out_print_linenum;
                 }
             }
             if (!(codec->name = strdup(token[0]))) {
-                mp_msg(MSGT_CODECCFG,MSGL_ERR,MSGTR_CantStrdupName, strerror(errno));
+                mp_tmsg(MSGT_CODECCFG,MSGL_ERR,"Can't strdup -> 'name': %s\n", strerror(errno));
                 goto err_out;
             }
         } else if (!strcmp(token[0], "info")) {
             if (codec->info || get_token(1, 1) < 0)
                 goto err_out_parse_error;
             if (!(codec->info = strdup(token[0]))) {
-                mp_msg(MSGT_CODECCFG,MSGL_ERR,MSGTR_CantStrdupInfo, strerror(errno));
+                mp_tmsg(MSGT_CODECCFG,MSGL_ERR,"Can't strdup -> 'info': %s\n", strerror(errno));
                 goto err_out;
             }
         } else if (!strcmp(token[0], "comment")) {
@@ -1098,14 +670,14 @@
             if (get_token(1, 1) < 0)
                 goto err_out_parse_error;
             if (!(codec->drv = strdup(token[0]))) {
-                mp_msg(MSGT_CODECCFG,MSGL_ERR,MSGTR_CantStrdupDriver, strerror(errno));
+                mp_tmsg(MSGT_CODECCFG,MSGL_ERR,"Can't strdup -> 'driver': %s\n", strerror(errno));
                 goto err_out;
             }
         } else if (!strcmp(token[0], "dll")) {
             if (get_token(1, 1) < 0)
                 goto err_out_parse_error;
             if (!(codec->dll = strdup(token[0]))) {
-                mp_msg(MSGT_CODECCFG,MSGL_ERR,MSGTR_CantStrdupDLL, strerror(errno));
+                mp_tmsg(MSGT_CODECCFG,MSGL_ERR,"Can't strdup -> 'dll': %s", strerror(errno));
                 goto err_out;
             }
         } else if (!strcmp(token[0], "guid")) {
@@ -1146,8 +718,7 @@
                 goto err_out_parse_error;
             if (!strcmp(token[0], "seekable"))
                 codec->flags |= CODECS_FLAG_SEEKABLE;
-            else
-            if (!strcmp(token[0], "align16"))
+            else if (!strcmp(token[0], "align16"))
                 codec->flags |= CODECS_FLAG_ALIGN16;
             else
                 goto err_out_parse_error;
@@ -1174,10 +745,9 @@
     }
     if (!validate_codec(codec, codec_type))
         goto err_out_not_valid;
-    mp_msg(MSGT_CODECCFG,MSGL_INFO,MSGTR_AudioVideoCodecTotals, nr_acodecs, nr_vcodecs);
+    mp_tmsg(MSGT_CODECCFG,MSGL_INFO,"%d audio & %d video codecs\n", nr_acodecs, nr_vcodecs);
     if(video_codecs) video_codecs[nr_vcodecs].name = NULL;
     if(audio_codecs) audio_codecs[nr_acodecs].name = NULL;
->>>>>>> a535f7bf
 out:
     free(line);
     line=NULL;
@@ -1185,11 +755,7 @@
     return 1;
 
 err_out_parse_error:
-<<<<<<< HEAD
-	mp_tmsg(MSGT_CODECCFG,MSGL_ERR,"parse error");
-=======
-    mp_msg(MSGT_CODECCFG,MSGL_ERR,MSGTR_ParseError);
->>>>>>> a535f7bf
+    mp_tmsg(MSGT_CODECCFG,MSGL_ERR,"parse error");
 err_out_print_linenum:
     PRINT_LINENUM;
 err_out:
@@ -1201,19 +767,11 @@
     fclose(fp);
     return 0;
 err_out_not_valid:
-<<<<<<< HEAD
-	mp_tmsg(MSGT_CODECCFG,MSGL_ERR,"Codec is not defined correctly.");
-	goto err_out_print_linenum;
-err_out_release_num:
-	mp_tmsg(MSGT_CODECCFG,MSGL_ERR,"This codecs.conf is too old and incompatible with this MPlayer release!");
-	goto err_out_print_linenum;
-=======
-    mp_msg(MSGT_CODECCFG,MSGL_ERR,MSGTR_CodecDefinitionIncorrect);
+    mp_tmsg(MSGT_CODECCFG,MSGL_ERR,"Codec is not defined correctly.");
     goto err_out_print_linenum;
 err_out_release_num:
-    mp_msg(MSGT_CODECCFG,MSGL_ERR,MSGTR_OutdatedCodecsConf);
+    mp_tmsg(MSGT_CODECCFG,MSGL_ERR,"This codecs.conf is too old and incompatible with this MPlayer release!");
     goto err_out_print_linenum;
->>>>>>> a535f7bf
 }
 
 static void codecs_free(codecs_t* codecs,int count) {
@@ -1459,97 +1017,6 @@
 
 int main(int argc, char* argv[])
 {
-<<<<<<< HEAD
-	codecs_t *cl;
-        FILE *f1;
-        FILE *f2;
-        int c,d,i;
-        int pos;
-        int section=-1;
-        int nr_codecs;
-        int win32=-1;
-        int dshow=-1;
-        int win32ex=-1;
-
-	/*
-	 * Take path to codecs.conf from command line, or fall back on
-	 * etc/codecs.conf
-	 */
-	if (!(nr_codecs = parse_codec_cfg((argc>1)?argv[1]:"etc/codecs.conf")))
-		exit(1);
-
-	if (argc > 1) {
-		int i, j;
-		const char* nm[2];
-		codecs_t* cod[2];
-		int nr[2];
-
-		nm[0] = "builtin_video_codecs";
-		cod[0] = video_codecs;
-		nr[0] = nr_vcodecs;
-
-		nm[1] = "builtin_audio_codecs";
-		cod[1] = audio_codecs;
-		nr[1] = nr_acodecs;
-
-		printf("/* GENERATED FROM %s, DO NOT EDIT! */\n\n",argv[1]);
-		printf("#include <stddef.h>\n");
-		printf("#include \"codec-cfg.h\"\n\n");
-
-		for (i=0; i<2; i++) {
-		  	printf("const codecs_t %s[] = {\n", nm[i]);
-			for (j = 0; j < nr[i]; j++) {
-			  	printf("{");
-
-				print_int_array(cod[i][j].fourcc, CODECS_MAX_FOURCC);
-				printf(", /* fourcc */\n");
-
-				print_int_array(cod[i][j].fourccmap, CODECS_MAX_FOURCC);
-				printf(", /* fourccmap */\n");
-
-				print_int_array(cod[i][j].outfmt, CODECS_MAX_OUTFMT);
-				printf(", /* outfmt */\n");
-
-				print_char_array(cod[i][j].outflags, CODECS_MAX_OUTFMT);
-				printf(", /* outflags */\n");
-
-				print_int_array(cod[i][j].infmt, CODECS_MAX_INFMT);
-				printf(", /* infmt */\n");
-
-				print_char_array(cod[i][j].inflags, CODECS_MAX_INFMT);
-				printf(", /* inflags */\n");
-
-				print_string(cod[i][j].name);    printf(", /* name */\n");
-				print_string(cod[i][j].info);    printf(", /* info */\n");
-				print_string(cod[i][j].comment); printf(", /* comment */\n");
-				print_string(cod[i][j].dll);     printf(", /* dll */\n");
-				print_string(cod[i][j].drv);     printf(", /* drv */\n");
-
-				printf("{ 0x%08lx, %hu, %hu,",
-				       cod[i][j].guid.f1,
-				       cod[i][j].guid.f2,
-				       cod[i][j].guid.f3);
-				print_char_array(cod[i][j].guid.f4, sizeof(cod[i][j].guid.f4));
-				printf(" }, /* GUID */\n");
-				printf("%hd /* flags */, %hd /* status */, %hd /* cpuflags */ }\n",
-				       cod[i][j].flags,
-				       cod[i][j].status,
-				       cod[i][j].cpuflags);
-				if (j < nr[i]) printf(",\n");
-			}
-			printf("};\n\n");
-		}
-		exit(0);
-	}
-
-        f1=fopen("DOCS/tech/codecs-in.html","rb"); if(!f1) exit(1);
-        f2=fopen("DOCS/codecs-status.html","wb"); if(!f2) exit(1);
-
-        while((c=fgetc(f1))>=0){
-            if(c!='%'){
-                fputc(c,f2);
-                continue;
-=======
     codecs_t *cl;
     FILE *f1;
     FILE *f2;
@@ -1583,8 +1050,8 @@
         nr[1] = nr_acodecs;
 
         printf("/* GENERATED FROM %s, DO NOT EDIT! */\n\n",argv[1]);
-        printf("#include <stddef.h>\n",argv[1]);
-        printf("#include \"codec-cfg.h\"\n\n",argv[1]);
+        printf("#include <stddef.h>\n");
+        printf("#include \"codec-cfg.h\"\n\n");
 
         for (i=0; i<2; i++) {
             printf("const codecs_t %s[] = {\n", nm[i]);
@@ -1626,7 +1093,6 @@
                        cod[i][j].status,
                        cod[i][j].cpuflags);
                 if (j < nr[i]) printf(",\n");
->>>>>>> a535f7bf
             }
             printf("};\n\n");
         }
