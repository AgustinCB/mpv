--- conflicted
+++ resolved
@@ -1032,24 +1032,14 @@
   Display *mDisplay = vo->x11->display;
   XGCValues xgcv;
   if (WinID >= 0) {
-<<<<<<< HEAD
+    vo_fs = flags & VOFLAG_FULLSCREEN;
     x11->window = WinID ? (Window)WinID : x11->rootwin;
-=======
-    vo_fs = flags & VOFLAG_FULLSCREEN;
-    vo_window = WinID ? (Window)WinID : mRootWin;
->>>>>>> dcfd043e
     if (col_map != CopyFromParent) {
       unsigned long xswamask = CWColormap;
       XSetWindowAttributes xswa;
       xswa.colormap = col_map;
-<<<<<<< HEAD
-      XUnmapWindow(mDisplay, x11->window);
       XChangeWindowAttributes(mDisplay, x11->window, xswamask, &xswa);
-      XMapWindow(mDisplay, x11->window);
-=======
-      XChangeWindowAttributes(mDisplay, vo_window, xswamask, &xswa);
       XInstallColormap(mDisplay, col_map);
->>>>>>> dcfd043e
     }
     if (WinID) vo_x11_update_geometry(vo);
     vo_x11_selectinput_witherr(mDisplay, x11->window,
@@ -1312,15 +1302,11 @@
     struct vo_x11_state *x11 = vo->x11;
     int x, y, w, h;
 
-<<<<<<< HEAD
-    if (WinID >= 0 || x11->fs_flip)
-=======
     if (WinID >= 0) {
         vo_fs = !vo_fs;
         return;
     }
-    if (vo_fs_flip)
->>>>>>> dcfd043e
+    if (x11->fs_flip)
         return;
 
     if (vo_fs)
